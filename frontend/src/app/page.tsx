--- conflicted
+++ resolved
@@ -6,13 +6,8 @@
 import { Card, CardContent, CardHeader, CardTitle } from '@/components/ui/card';
 import { Label } from '@/components/ui/label';
 import { Badge } from '@/components/ui/badge';
-<<<<<<< HEAD
 import CloudTaskExecutor from '@/components/ui/sandbox';
-=======
-import { Separator } from '@/components/ui/separator';
-import { startRun, setupWebSocket, WebSocketEvent } from '@/lib/api';
 import ReactMarkdown from 'react-markdown';
->>>>>>> 0522eace
 
 type Status = 'idle' | 'running' | 'complete' | 'error';
 
@@ -20,6 +15,7 @@
   const [prompt, setPrompt] = useState('');
   const [status, setStatus] = useState<Status>('idle');
   const [shouldRunSandbox, setShouldRunSandbox] = useState(false);
+  const [result, setResult] = useState<string | null>(null);
   const [hasStarted, setHasStarted] = useState(false);
 
   const handleSubmit = async (e: React.FormEvent) => {
@@ -143,43 +139,33 @@
               </CardHeader>
               <CardContent className="p-6 pt-0">
                 {hasStarted ? (
-                  <CloudTaskExecutor 
-                    prompt={prompt} 
+                  <CloudTaskExecutor
+                    prompt={prompt}
                     shouldRun={shouldRunSandbox}
                     onStatusChange={handleSandboxStatusChange}
+                    onResult={(finalResult) => setResult(finalResult)}
                     onClose={() => {}}
                   />
                 ) : (
                   <div className="h-64 flex items-center justify-center text-gray-500">
                     <p>Start a task to see the execution here...</p>
                   </div>
-<<<<<<< HEAD
                 )}
-=======
 
-                  {/* Results Section */}
-                  {result && (
-                    <>
-                      <Separator />
-                      <div>
-                        <h3 className="text-sm font-medium text-gray-700 mb-2">Final Result:</h3>
-                        <div className="bg-green-50 border border-green-200 rounded-lg p-4 max-h-64 overflow-y-auto">
-                          <div className="text-sm text-green-800 prose prose-sm max-w-none
-                            prose-headings:text-green-900 prose-headings:font-medium
-                            prose-p:text-green-800 prose-p:leading-relaxed
-                            prose-strong:text-green-900 prose-strong:font-semibold
-                            prose-img:rounded-lg prose-img:shadow-sm prose-img:max-w-full prose-img:h-auto
-                            prose-a:text-green-700 prose-a:underline
-                            prose-ul:text-green-800 prose-ol:text-green-800
-                            prose-li:text-green-800">
-                            <ReactMarkdown>{result}</ReactMarkdown>
-                          </div>
+                {/*This is the new section to display the result*/}
+                {result && (
+                  <>
+                    <Separator className="my-4" />
+                    <div>
+                      <h3 className="text-sm font-medium text-gray-700 mb-2">Final Result:</h3>
+                      <div className="bg-green-50 border border-green-200 rounded-lg p-4 max-h-64 overflow-y-auto">
+                        <div className="text-sm text-green-800 prose prose-sm max-w-none">
+                          <ReactMarkdown>{result}</ReactMarkdown>
                         </div>
                       </div>
-                    </>
-                  )}
-                </div>
->>>>>>> 0522eace
+                    </div>
+                  </>
+                )}
               </CardContent>
             </Card>
           </div>
