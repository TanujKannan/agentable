<<<<<<< HEAD
from crewai_tools import WebsiteSearchTool, SerperDevTool, CodeDocsSearchTool, DallETool, ZapierActionTools, BrowserbaseLoadTool
from tools.google_slides_tool import GoogleSlidesTool
from tools.slack_resolve_channel_tool import SlackResolveChannelTool
from tools.slack_list_channels_tool import SlackListChannelsTool
from tools.slack_send_message_tool import SlackSendMessageTool
=======
from crewai_tools import WebsiteSearchTool, SerperDevTool, CodeDocsSearchTool, DallETool, BrowserbaseLoadTool, EXASearchTool
>>>>>>> 2925d22f
from typing import Any
import os

# Configure DallE tool with dall-e-3 model
def create_dalle_tool():
    return DallETool(
        model="dall-e-3",      # More reliable model
        size="1024x1024",      # Standard size for dall-e-3
        quality="standard",    # Use standard quality to keep costs lower
        n=1                    # Generate 1 image (dall-e-3 only supports n=1)
    )

# Configure Browserbase tool with API credentials
def create_browserbase_tool():
    api_key = os.getenv("BROWSERBASE_API_KEY")
    project_id = os.getenv("BROWSERBASE_PROJECT_ID")
    
    if not api_key or not project_id:
        raise ValueError(
            "Browserbase credentials not configured. Please set BROWSERBASE_API_KEY and BROWSERBASE_PROJECT_ID environment variables. "
            "Get your credentials from https://browserbase.com/"
        )
    
    return BrowserbaseLoadTool(
        api_key=api_key,
        project_id=project_id
    )

TOOL_REGISTRY = {
    "website_search_tool": WebsiteSearchTool,
    "serper_dev_tool": SerperDevTool,
    "code_docs_search_tool": CodeDocsSearchTool,
    "dalle_tool": create_dalle_tool,  # Add DallE tool
<<<<<<< HEAD
    "slack_list_channels_tool": SlackListChannelsTool,
    "slack_resolve_channel_tool": SlackResolveChannelTool,
    "slack_send_message_tool": SlackSendMessageTool,
    "browserbase_tool": BrowserbaseLoadTool
=======
    "browserbase_tool": BrowserbaseLoadTool,  # Add Browserbase navigation tool
    "exa_search_tool": EXASearchTool,  # Add EXA semantic search tool
>>>>>>> 2925d22f
}

KWARGS_REGISTRY = {
    "serper_dev_tool": {
        "query": "Search query based on the task",
        "limit": "Number of results (default: 10)"
    },

    "slack_send_message_tool": {
        "channel_ref": "Alias of the Slack channel to send the message to",
        "message": "The text message to send"
    },
    "slack_resolve_channel_tool": {
        "name_or_topic": "Human-friendly channel name or topic to match",
        "alias": "Alias to use for referencing the channel later"
    },
    "slack_list_channels_tool": {
        # no inputs needed
    },
    "browserbase_tool": {
        "url": "URL to navigate to",
        "action": "Action to perform (load, click, scroll, etc.)"
    },
}

def instantiate_tool(tool_name: str, context=None, **kwargs) -> Any:
    if tool_name not in TOOL_REGISTRY:
        raise KeyError(f"Tool '{tool_name}' not found in registry. Available tools: {list(TOOL_REGISTRY.keys())}")
    
    tool_class = TOOL_REGISTRY[tool_name]
    
    # Handle DallE tool specially since it's a function
    if tool_name == "dalle_tool":
        return tool_class()
    
<<<<<<< HEAD
    # Handle browserbase tool - instantiate normally
    if tool_name == "browserbase_tool":
        return tool_class(**kwargs)
    
    # Pass context to tools that need it
    if context and tool_name in ["slack_list_channels_tool", "slack_resolve_channel_tool", "slack_send_message_tool"]:
        return tool_class(context=context, **kwargs)
=======
    # Handle browserbase tool specially since it's a function
    if tool_name == "browserbase_tool":
        return tool_class(**kwargs)
    
    # Handle EXA search tool - instantiate normally
    if tool_name == "exa_search_tool":
        return tool_class(**kwargs)
>>>>>>> 2925d22f
    
    return tool_class(**kwargs)

def get_tool_names() -> list[str]:
    return list(TOOL_REGISTRY.keys())

def get_tool_kwargs() -> dict[str, Any]:
    return KWARGS_REGISTRY<|MERGE_RESOLUTION|>--- conflicted
+++ resolved
@@ -1,12 +1,8 @@
-<<<<<<< HEAD
-from crewai_tools import WebsiteSearchTool, SerperDevTool, CodeDocsSearchTool, DallETool, ZapierActionTools, BrowserbaseLoadTool
+from crewai_tools import WebsiteSearchTool, SerperDevTool, CodeDocsSearchTool, DallETool, BrowserbaseLoadTool, EXASearchTool, ZapierActionTools, BrowserbaseLoadTool
 from tools.google_slides_tool import GoogleSlidesTool
 from tools.slack_resolve_channel_tool import SlackResolveChannelTool
 from tools.slack_list_channels_tool import SlackListChannelsTool
 from tools.slack_send_message_tool import SlackSendMessageTool
-=======
-from crewai_tools import WebsiteSearchTool, SerperDevTool, CodeDocsSearchTool, DallETool, BrowserbaseLoadTool, EXASearchTool
->>>>>>> 2925d22f
 from typing import Any
 import os
 
@@ -40,15 +36,10 @@
     "serper_dev_tool": SerperDevTool,
     "code_docs_search_tool": CodeDocsSearchTool,
     "dalle_tool": create_dalle_tool,  # Add DallE tool
-<<<<<<< HEAD
     "slack_list_channels_tool": SlackListChannelsTool,
     "slack_resolve_channel_tool": SlackResolveChannelTool,
     "slack_send_message_tool": SlackSendMessageTool,
     "browserbase_tool": BrowserbaseLoadTool
-=======
-    "browserbase_tool": BrowserbaseLoadTool,  # Add Browserbase navigation tool
-    "exa_search_tool": EXASearchTool,  # Add EXA semantic search tool
->>>>>>> 2925d22f
 }
 
 KWARGS_REGISTRY = {
@@ -75,6 +66,12 @@
 }
 
 def instantiate_tool(tool_name: str, context=None, **kwargs) -> Any:
+    "dalle_tool": create_dalle_tool,  # Add DallE tool
+    "browserbase_tool": BrowserbaseLoadTool,  # Add Browserbase navigation tool
+    "exa_search_tool": EXASearchTool,  # Add EXA semantic search tool
+}
+
+def instantiate_tool(tool_name: str, **kwargs) -> Any:
     if tool_name not in TOOL_REGISTRY:
         raise KeyError(f"Tool '{tool_name}' not found in registry. Available tools: {list(TOOL_REGISTRY.keys())}")
     
@@ -84,7 +81,6 @@
     if tool_name == "dalle_tool":
         return tool_class()
     
-<<<<<<< HEAD
     # Handle browserbase tool - instantiate normally
     if tool_name == "browserbase_tool":
         return tool_class(**kwargs)
@@ -92,7 +88,7 @@
     # Pass context to tools that need it
     if context and tool_name in ["slack_list_channels_tool", "slack_resolve_channel_tool", "slack_send_message_tool"]:
         return tool_class(context=context, **kwargs)
-=======
+    
     # Handle browserbase tool specially since it's a function
     if tool_name == "browserbase_tool":
         return tool_class(**kwargs)
@@ -100,7 +96,6 @@
     # Handle EXA search tool - instantiate normally
     if tool_name == "exa_search_tool":
         return tool_class(**kwargs)
->>>>>>> 2925d22f
     
     return tool_class(**kwargs)
 
