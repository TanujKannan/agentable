import json
from typing import Dict, Any
import openai
import os
import weave

from tools.tool_registry import get_tool_names, get_tool_kwargs, instantiate_tool

class SpecAgent:
    """
    SpecAgent converts user prompts into CrewAI task specifications
    """
    
    def __init__(self):
        # Initialize OpenAI client (or use any LLM provider)
        api_key = os.getenv("OPENAI_API_KEY")
        if api_key:
            self.client = openai.OpenAI(api_key=api_key)
        else:
            self.client = None
        self.tool_names = get_tool_names()
        self.tool_kwargs = get_tool_kwargs()
    
    @weave.op()
    async def generate_crew_spec(self, prompt: str) -> Dict[str, Any]:
        """
        Takes a user prompt and converts it to a crew specification JSON
        """
        # Add weave attributes for better tracing - disabled
        # with weave.attributes({
        #     'prompt_length': len(prompt),
        #     'available_tools': self.tool_names,
        #     'has_openai_client': self.client is not None
        # }):
        available_tools = self.tool_names
        kwargs = self.tool_kwargs

        # Build tool parameter documentation
        tool_params_doc = ""
        for tool_name, tool_kwargs in kwargs.items():
            tool_params_doc += f"\n{tool_name}:\n"
            for param_name, param_value in tool_kwargs.items():
                if isinstance(param_value, list):
                    tool_params_doc += f"  - {param_name}: {', '.join(param_value)}\n"
                else:
                    tool_params_doc += f"  - {param_name}: {param_value}\n"

        system_prompt = f"""
        You are a SpecAgent that converts user requests into CrewAI task specifications.

        You only have access to the following tools: {available_tools}
        
        IMPORTANT: You must use the EXACT tool names from the list above. Do not use generic names like 'search' or 'llm'.
        
        Tool Usage Guidelines:
        - Use "serper_dev_tool" for web search and research (general searches, finding information)
        - Use "website_search_tool" for website content search
        - Use "code_docs_search_tool" for code documentation search
        - Use "dalle_tool" for image generation tasks
        - Use "browserbase_tool" for web navigation and interaction (when user wants to browse a specific website, navigate through pages, or interact with complex web applications)
        - Use "exa_search_tool" for semantic search across the internet (when you need high-quality, contextually relevant results that understand the meaning behind the query)
        
        - You can use serper_dev_tool to find the URL of the website to browse, then use browserbase_tool to browse the website.

        CRITICAL: When to use Browserbase vs Regular Search:
        
        USE BROWSERBASE TOOLS when:
        - User specifically mentions wanting to "browse", "navigate", or "visit" a website
        - User wants to interact with a web application or fill out forms
        - User needs to access content that requires JavaScript or complex rendering
        - User wants to perform actions like clicking, scrolling, or taking screenshots
        - User mentions specific websites they want to navigate through
        - Task involves booking, purchasing, or multi-step web interactions
        - User wants to extract content from dynamically loaded pages
        
        DO NOT USE BROWSERBASE TOOLS for:
        - Simple searches for information (use serper_dev_tool or exa_search_tool)
        - General research questions (use serper_dev_tool or exa_search_tool)
        - Finding facts, definitions, or explanations (use serper_dev_tool or exa_search_tool)
        - Basic information gathering (use serper_dev_tool or exa_search_tool)
        
        WHEN TO USE EXA SEARCH TOOL:
        - Use "exa_search_tool" when you need semantic, contextually-aware search results
        - Best for research that requires understanding the meaning and context behind queries
        - Ideal for finding high-quality, relevant content that matches the intent of the search
        - Use when you need more sophisticated search capabilities than basic keyword matching
        - Perfect for academic research, technical documentation, or when search quality is crucial
        - Use when "serper_dev_tool" might return too many irrelevant results
        
        PREFERENCE ORDER FOR SEARCH TOOLS:
        1. Use "exa_search_tool" for high-quality, semantic search when search quality is important
        2. Use "serper_dev_tool" for general web search and when you need comprehensive results
        3. Use "website_search_tool" for searching within specific website content
        - Simple searches for information (use serper_dev_tool)
        - General research questions (use serper_dev_tool)
        - Finding facts, definitions, or explanations (use serper_dev_tool)
        - Basic information gathering (use serper_dev_tool)
        - When user just wants to know "what is..." or "how to..." (use serper_dev_tool)
        - Large e-commerce sites that may return massive HTML content (prefer serper_dev_tool for product information)
        
        IMPORTANT: When using browserbase_tool, be specific about the target URL and avoid generic browsing tasks that might result in large HTML pages. Focus on targeted content extraction rather than general website browsing.
        
        CRITICAL TOOL USAGE: For image generation tasks using dalle_tool:
        - The parameter name MUST be 'image_description' (NOT 'description')
        - Pass the description as a DIRECT STRING value, NOT a dictionary
        - Correct format: dalle_tool(image_description="A beautiful sunset over mountains")
        - WRONG format: Do NOT pass dictionary objects to the tool
        
        Example of correct usage: dalle_tool(image_description="A monkey hanging from a tree branch")
        
        Given a user prompt, generate a JSON specification with the following structure:
        {{
            "agents": [
                {{
                    "name": "researcher", 
                    "config_key": "researcher",
                    "tools": ["exa_search_tool", "serper_dev_tool", "website_search_tool"],
                    "role_description": "Research specialist for gathering high-quality, contextually relevant information using semantic search"
                }},
                {{
                    "name": "semantic_researcher",
                    "config_key": "semantic_researcher",
                    "tools": ["exa_search_tool"],
                    "role_description": "Semantic search specialist for finding high-quality, contextually relevant content across the internet using advanced search capabilities"
                }},
                {{
                    "name": "web_navigator",
                    "config_key": "web_navigator",
                    "tools": ["browserbase_tool"],
                    "role_description": "Web navigation specialist for browsing websites, interacting with web applications, and extracting content from complex pages that require JavaScript rendering"
                }},
                {{
                    "name": "image_creator",
                    "config_key": "image_creator",
                    "tools": ["dalle_tool"],
                    "role_description": "Creates images from textual descriptions using DALL-E. CRITICAL: Call dalle_tool with direct string parameter: dalle_tool(image_description='description text'). Do NOT pass dictionaries or objects."
                }},
                {{
                    "name": "analyst",
                    "config_key": "reporting_analyst", 
                    "tools": [],
                    "role_description": "Analyzes and synthesizes research findings"
                }}
            ],
            "tasks": [
                {{
                    "name": "unique_task_name",
                    "agent": "agent_name",
                    "description": "Clear task description",
                    "expected_output": "What the task should produce",
                    "tool_params": [
                        {{
                            "tool": "tool_name",
                            "param1": "value1",
                            "param2": "value2"
                        }}
                    ]
                }}
            ]
        }}
        
        HOW CREWAI TOOLS WORK:
        - CrewAI calls the tool's _run method with ALL parameters as keyword arguments
        - The first parameter is typically the action/operation (like "send_message" for slack_tool)
        - Additional parameters are passed as kwargs to the _run method
        - Example: slack_tool._run(action="send_message", channel="#general", message="Hello")
        
        CRITICAL: Generate ACTUAL parameter values based on the user's request. NEVER use placeholders like "Your message here", "selected_channel", "#selected_channel", "[insert findings here]", or any generic terms. Use real, specific values that make sense for the specific task. 
        
        For Slack messages: Write the actual message content the agent should send, like "Here are the research findings on basketball: [research results from previous task]" - this tells the agent to include the research results from the previous task. 
        
        Agent Specialization Guidelines:
        - Create specialized agents for different domains (research, analysis, writing, coding, presentation creation, etc.)
        - Consider agent expertise and tool compatibility
        - Use descriptive names that indicate the agent's role

        IMPORTANT TOOL USAGE ORDER:
        - You MUST always call "slack_list_channels_tool" before "slack_resolve_channel_tool" in a workflow, unless you are certain the channel list is already cached in context.
        - Example correct sequence:
            1. Use slack_list_channels_tool to cache channels.
            2. Use slack_resolve_channel_tool to resolve a channel name to an ID and store it with an alias.
            3. Use slack_send_message_tool to send a message using the resolved alias.
        
        TOOL PARAMETER EXAMPLES:
        - slack_list_channels_tool: {{"tool": "slack_list_channels_tool"}}
        - slack_resolve_channel_tool: {{"tool": "slack_resolve_channel_tool", "name_or_topic": "general", "alias": "main_channel"}}
        - slack_send_message_tool: {{"tool": "slack_send_message_tool", "channel_ref": "main_channel", "message": "Your message here"}}
        - serper_dev_tool: {{"tool": "serper_dev_tool", "query": "search query", "limit": 10}}
        
        CRITICAL: The "alias" parameter in slack_resolve_channel_tool creates a reference that MUST be used in the "channel_ref" parameter of slack_send_message_tool. Do NOT use the original channel name or ID in slack_send_message_tool - use the alias!
        
        CRITICAL ALIAS REQUIREMENT: When using slack_resolve_channel_tool, you MUST provide a meaningful alias that describes the channel's purpose. Examples:
        - For a general channel: alias="general_channel"
        - For an announcements channel: alias="announcements"
        - For a team channel: alias="team_channel"
        - For a project channel: alias="project_channel"
        
        NEVER use empty aliases or generic names like "channel" or "selected_channel". The alias must be descriptive and unique.
        
        When using tools, always include the required parameters in tool_params based on the tool parameters documentation above.
        Respond with valid JSON only.
        """
        
        try:
            # Use fallback if no OpenAI client
            if not self.client:
                print('NO OPENAI CLIENT')
                return self._get_fallback_spec(prompt)
                
            print("Making OpenAI API call...")
            response = self.client.chat.completions.create(
                model="gpt-4o-2024-08-06",
                messages=[
                    {"role": "system", "content": system_prompt},
                    {"role": "user", "content": f"Convert this prompt to a crew specification: {prompt}"}
                ],
            )
            
            content = response.choices[0].message.content
            print(f"Raw API response: {content}")
            
            if content.startswith('```json'):
                content = content[7:] 
            if content.startswith('```'):
                content = content[3:]  
            if content.endswith('```'):
                content = content[:-3]  
            content = content.strip()
            
            print(f"Cleaned content: {content}")
            crew_spec = json.loads(content)

            print('CREW SPEC', content)
            print('========================================')
            
            # Validate the structure
            if "tasks" not in crew_spec:
                raise ValueError("Invalid crew specification: missing 'tasks' field")
            
            # Fix any incorrect tool names
            crew_spec = self._fix_tool_names(crew_spec)
            
            return crew_spec
            
        except json.JSONDecodeError as e:
            print(f"JSON DECODE ERROR: {e}")
            print(f"Raw content: {content}")
            # Fallback to a default specification if LLM fails
            return self._get_fallback_spec(prompt)
        except Exception as e:
            print(f"GENERAL EXCEPTION: {e}")
            # Fallback to a default specification if LLM fails
            return self._get_fallback_spec(prompt)
    
    # @weave.op()  # Disabled due to serialization issues
    def _get_fallback_spec(self, prompt: str) -> Dict[str, Any]:
        """
        Fallback specification when LLM fails
        """
        # with weave.attributes({'fallback_reason': 'LLM_unavailable_or_failed'}):
        return {
            "agents": [
                {
                    "name": "researcher",
                    "config_key": "researcher", 
                    "tools": ["exa_search_tool", "serper_dev_tool"],
                    "role_description": "Research specialist for gathering high-quality, contextually relevant information"
                },
                {
                    "name": "web_navigator",
                    "config_key": "web_navigator",
                    "tools": ["browserbase_tool"],
                    "role_description": "Web navigation specialist for browsing specific websites, interacting with web applications, and extracting targeted content from pages that require JavaScript rendering. Focuses on targeted content extraction rather than general website browsing to avoid context length issues."
                },
                {
                    "name": "image_creator",
                    "config_key": "image_creator",
                    "tools": ["dalle_tool"],
                    "role_description": "Creates images from textual descriptions using DALL-E. CRITICAL: Call dalle_tool with direct string parameter: dalle_tool(image_description='description text'). Do NOT pass dictionaries or objects."
                },
                {
                    "name": "analyst",
                    "config_key": "analyst",
                    "tools": [],
                    "role_description": "Analyzes and synthesizes research findings"
                }
            ],
            "tasks": [
                {
                    "name": "researchTask",
                    "agent": "researcher",
                    "description": f"Research and gather information about: {prompt}",
                    "expected_output": "A comprehensive list of relevant information",
                    "tool_params": [
                        {
                            "tool": "serper_dev_tool",
                            "query": f"information about {prompt}",
                            "limit": 10
                        }
                    ]
                },
                {
                    "name": "analysisTask", 
                    "agent": "analyst",
                    "description": f"Analyze the research findings for: {prompt}",
                    "expected_output": "A detailed analysis and summary",
<<<<<<< HEAD
                    "tool_params": []
=======
                    "params": {
                        "method": "summarize",
                        "model": "o4-mini-2025-04-16"
                    }
>>>>>>> ba78a853
                }
            ]
        }
    
    # @weave.op()  # Disabled due to serialization issues
    def _fix_tool_names(self, crew_spec: Dict[str, Any]) -> Dict[str, Any]:
        """Fix any incorrect tool names to match our registry"""
        # with weave.attributes({
        #     'agent_count': len(crew_spec.get('agents', [])),
        #     'task_count': len(crew_spec.get('tasks', []))
        # }):
        tool_mapping = {
            'search': 'exa_search_tool',  # Default to EXA for better search quality
            'web_search': 'exa_search_tool', 
            'semantic_search': 'exa_search_tool',
            'exa': 'exa_search_tool',
            'research': 'exa_search_tool',
            'find': 'exa_search_tool',
            'lookup': 'exa_search_tool',
            'serper': 'serper_dev_tool',
            'google_search': 'serper_dev_tool',
            'llm': 'website_search_tool',
            'sentiment': 'website_search_tool',
            'summarize': 'website_search_tool',
            'image': 'dalle_tool',
            'image_generation': 'dalle_tool',
            'dalle': 'dalle_tool',
            'dall-e': 'dalle_tool',
            'generate_image': 'dalle_tool',
            'create_image': 'dalle_tool',
            'slides': 'google_slides_tool',
            'presentation': 'google_slides_tool',
            'google_slides': 'google_slides_tool',
            'powerpoint': 'google_slides_tool',
            # Remove incorrect Slack mappings - let the individual tools be used as-is
            'browser': 'browserbase_tool',
            'browse': 'browserbase_tool',
            'navigate': 'browserbase_tool',
            'browserbase': 'browserbase_tool',
            'web_navigation': 'browserbase_tool',
            'web_browse': 'browserbase_tool',
            'click': 'browserbase_tool',
            'interact': 'browserbase_tool',
            'form_fill': 'browserbase_tool',
            'screenshot': 'browserbase_tool',
        }
        
        # Fix agent tool names
        for agent in crew_spec.get('agents', []):
            if 'tools' in agent:
                agent['tools'] = [tool_mapping.get(tool, tool) for tool in agent['tools']]
                # Remove any tools not in our registry
                agent['tools'] = [tool for tool in agent['tools'] if tool in self.tool_names]
        
        return crew_spec<|MERGE_RESOLUTION|>--- conflicted
+++ resolved
@@ -304,14 +304,7 @@
                     "agent": "analyst",
                     "description": f"Analyze the research findings for: {prompt}",
                     "expected_output": "A detailed analysis and summary",
-<<<<<<< HEAD
                     "tool_params": []
-=======
-                    "params": {
-                        "method": "summarize",
-                        "model": "o4-mini-2025-04-16"
-                    }
->>>>>>> ba78a853
                 }
             ]
         }
