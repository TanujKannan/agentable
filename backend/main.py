--- conflicted
+++ resolved
@@ -60,24 +60,15 @@
     """Start a crew execution task and return the task ID."""
     run_id = str(uuid.uuid4())
     
-    background_tasks.add_task(run_fly_machine, request.prompt, run_id, manager)
     background_tasks.add_task(runCrew, request.prompt, run_id, manager)
     
     return {"taskId": run_id}
 
-<<<<<<< HEAD
 @app.websocket("/api/ws/{task_id}")
 async def stream_logs(websocket: WebSocket, task_id: str):
     """WebSocket endpoint to stream real-time updates for a given task_id."""
     await manager.connect(websocket, task_id)
     
-=======
-@app.websocket("/api/ws/{run_id}")
-async def websocket_endpoint(websocket: WebSocket, run_id: str):
-    await manager.connect(websocket, run_id)
-    print('CONNECTED')
-    print("================================================")
->>>>>>> a774e4c3
     try:
         # Keep the connection alive and wait for messages
         while True:
